docopt==0.6.2
dulwich==0.20.24
gitpython==3.1.35
pylint==2.11.1
requests==2.32.4
pytest==6.2.5
black==21.7b0
flake8==4.0.1
dulwich==0.20.24
<<<<<<< HEAD
urllib3>=2.2.2 # not directly required, pinned by Snyk to avoid a vulnerability
=======
zipp>=3.19.1 # not directly required, pinned by Snyk to avoid a vulnerability
setuptools>=78.1.1 # not directly required, pinned by Snyk to avoid a vulnerability
urllib3>=2.5.0 # not directly required, pinned by Snyk to avoid a vulnerability
>>>>>>> 6dc3b7b2
<|MERGE_RESOLUTION|>--- conflicted
+++ resolved
@@ -7,10 +7,7 @@
 black==21.7b0
 flake8==4.0.1
 dulwich==0.20.24
-<<<<<<< HEAD
-urllib3>=2.2.2 # not directly required, pinned by Snyk to avoid a vulnerability
-=======
 zipp>=3.19.1 # not directly required, pinned by Snyk to avoid a vulnerability
 setuptools>=78.1.1 # not directly required, pinned by Snyk to avoid a vulnerability
 urllib3>=2.5.0 # not directly required, pinned by Snyk to avoid a vulnerability
->>>>>>> 6dc3b7b2
+main